--- conflicted
+++ resolved
@@ -52,10 +52,6 @@
         switch ($fields[0].Trim()) {
             "key"        { $key       = $rValue }
             "value"      { $value     = $rValue }
-<<<<<<< HEAD
-=======
-            "TC_COVERED" { $tcCovered = $rValue }
->>>>>>> 2b4ff879
             default      {}
         }
     }
